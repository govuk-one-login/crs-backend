--- conflicted
+++ resolved
@@ -1,4 +1,3 @@
-<<<<<<< HEAD
 import {logger} from "../common/logging/logger";
 import {LogMessage} from "../common/logging/LogMessages";
 import {Context} from "aws-lambda";
@@ -18,188 +17,4 @@
   logger.resetKeys();
   logger.addContext(context);
   logger.appendKeys({ functionVersion: context.functionVersion });
-=======
-import { Context, APIGatewayProxyEvent } from "aws-lambda";
-import {
-  KMSClient,
-  GetPublicKeyCommand,
-  SignCommand,
-  MessageType,
-  SigningAlgorithmSpec,
-} from "@aws-sdk/client-kms";
-import { logger } from "../common/logging/logger";
-import { LogMessage } from "../common/logging/LogMessages";
-import { internalServerErrorResponse } from "../common/responses";
-import { jwtVerify, importSPKI, KeyLike } from "jose";
-
-const kmsClient = new KMSClient({});
-const KMS_SIGNING_KEY_ARN = process.env.KMS_SIGNING_KEY_ARN ?? "";
-
-export async function handler(event: APIGatewayProxyEvent, context: Context) {
-  setupLogger(context);
-
-  logger.info(LogMessage.STATUS_LIST_PUBLISHER_LAMBDA_CALLED);
-
-  try {
-    const publicKey = await getKMSPublicKey();
-    logger.info("Successfully retrieved KMS public key");
-
-    const jwt = await createAndSignJWT();
-    logger.info("Successfully signed JWT with KMS");
-
-    await verifyJWT(jwt, publicKey);
-    logger.info("Successfully verified JWT signature");
-
-    return buildSuccessResponse(jwt);
-  } catch (error) {
-    logger.error("Error in status list publisher:", error);
-    return internalServerErrorResponse("Failed to generate status list");
-  }
-}
-
-function setupLogger(context: Context) {
-  logger.resetKeys();
-  logger.addContext(context);
-  logger.appendKeys({ functionVersion: context.functionVersion });
-}
-
-async function getKMSPublicKey(): Promise<KeyLike> {
-  const publicKeyResponse = await kmsClient.send(
-    new GetPublicKeyCommand({ KeyId: KMS_SIGNING_KEY_ARN }),
-  );
-
-  if (!publicKeyResponse.PublicKey) {
-    throw new Error("Failed to retrieve public key from KMS");
-  }
-
-  const publicKeyPem = derToPem(publicKeyResponse.PublicKey);
-
-  logger.info("KMS public key retrieved:", {
-    keyLength: publicKeyResponse.PublicKey.length,
-    keyUsage: publicKeyResponse.KeyUsage,
-    keySpec: publicKeyResponse.KeySpec,
-    publicKeyPem,
-  });
-
-  return importSPKI(publicKeyPem, "ES256");
-}
-
-async function createAndSignJWT(): Promise<string> {
-  const payload = {
-    iss: "https://crs.account.gov.uk",
-    sub: "status-list",
-    iat: Math.floor(Date.now() / 1000),
-    exp: Math.floor(Date.now() / 1000) + 3600,
-  }; //synthetic payload for now
-
-  const headers = {
-    alg: "ES256",
-    typ: "JWT",
-    kid: KMS_SIGNING_KEY_ARN.split("/").pop() ?? "status-list-key",
-  };
-
-  const headerEncoded = base64UrlEncode(JSON.stringify(headers));
-  const payloadEncoded = base64UrlEncode(JSON.stringify(payload));
-  const signingInput = Buffer.from(`${headerEncoded}.${payloadEncoded}`);
-
-  const signCommand = new SignCommand({
-    KeyId: KMS_SIGNING_KEY_ARN,
-    Message: signingInput,
-    SigningAlgorithm: SigningAlgorithmSpec.ECDSA_SHA_256,
-    MessageType: MessageType.RAW,
-  });
-
-  const res = await kmsClient.send(signCommand);
-
-  if (!res.Signature) {
-    throw new Error("KMS signing failed - no signature returned");
-  }
-
-  logger.info("KMS signing successful");
-
-  const jwtSignature = convertDerToJwtSignature(res.Signature);
-
-  const jwt = `${headerEncoded}.${payloadEncoded}.${jwtSignature}`;
-
-  logger.info("JWT created:", {
-    header: headerEncoded,
-    payload: payloadEncoded,
-    signature: jwtSignature,
-    fullJWT: jwt,
-  });
-
-  return jwt;
-}
-
-async function verifyJWT(jwt: string, publicKey: KeyLike): Promise<void> {
-  try {
-    const verificationResult = await jwtVerify(jwt, publicKey, {
-      issuer: "https://crs.account.gov.uk",
-      algorithms: ["ES256"],
-    }); //using the same issuer as in the mock payload
-    logger.debug("JWT verification payload:", verificationResult.payload);
-  } catch (error) {
-    throw new Error(`JWT verification failed: ${error.message}`);
-  }
-}
-
-function buildSuccessResponse(jwt: string) {
-  return {
-    statusCode: 200,
-    headers: { "Content-Type": "application/jwt" },
-    body: jwt,
-  };
-}
-
-function base64UrlEncode(input: string | Buffer): string {
-  const buffer = Buffer.isBuffer(input) ? input : Buffer.from(input);
-  return buffer
-    .toString("base64")
-    .replace(/\+/g, "-")
-    .replace(/\//g, "_")
-    .replace(/=/g, "");
-}
-
-function derToPem(derBuffer: Uint8Array): string {
-  const base64 = Buffer.from(derBuffer).toString("base64");
-  const pem = base64.match(/.{1,64}/g)?.join("\n") ?? "";
-  return `-----BEGIN PUBLIC KEY-----\n${pem}\n-----END PUBLIC KEY-----`;
-}
-
-function convertDerToJwtSignature(derSignature: Uint8Array): string {
-  const signature = Buffer.from(derSignature);
-  let offset = 2; // Skip 0x30 and total length
-
-  // Parse R
-  if (signature[offset] !== 0x02)
-    throw new Error("Invalid DER signature format");
-  offset++;
-  const rLength = signature[offset++];
-  let r = signature.subarray(offset, offset + rLength);
-  offset += rLength;
-
-  // Parse S
-  if (signature[offset] !== 0x02)
-    throw new Error("Invalid DER signature format");
-  offset++;
-  const sLength = signature[offset++];
-  let s = signature.subarray(offset, offset + sLength);
-
-  // Remove leading zero bytes if present (DER encoding adds them for positive integers)
-  while (r.length > 0 && r[0] === 0x00) r = r.subarray(1);
-  while (s.length > 0 && s[0] === 0x00) s = s.subarray(1);
-
-  // Ensure r and s are exactly 32 bytes (for P-256)
-  if (r.length > 32) r = r.subarray(r.length - 32);
-  if (s.length > 32) s = s.subarray(s.length - 32);
-  if (r.length < 32) r = Buffer.concat([Buffer.alloc(32 - r.length), r]);
-  if (s.length < 32) s = Buffer.concat([Buffer.alloc(32 - s.length), s]);
-
-  const rawSignature = Buffer.concat([r, s]);
-  return rawSignature
-    .toString("base64")
-    .replace(/\+/g, "-")
-    .replace(/\//g, "_")
-    .replace(/=/g, "");
->>>>>>> 9f5cce3b
 }