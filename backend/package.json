--- conflicted
+++ resolved
@@ -37,18 +37,13 @@
     "typescript-eslint": "^8.32.0"
   },
   "dependencies": {
-    "@aws-sdk/client-s3": "^3.804.0",
     "@aws-sdk/client-sqs": "^3.804.0",
     "@smithy/util-stream-node": "^4.0.4",
     "@aws-lambda-powertools/logger": "^2.19.1",
-<<<<<<< HEAD
-    "aws-sdk-client-mock": "^4.1.0",
-    "smithy": "^0.6.3",
-    "esbuild": "^0.25.4"
-=======
     "esbuild": "^0.25.4",
     "jose": "^5.10.0",
-    "@aws-sdk/client-s3": "^3.808.0"
->>>>>>> a88cef5c
+    "@aws-sdk/client-s3": "^3.808.0",
+    "aws-sdk-client-mock": "^4.1.0",
+    "smithy": "^0.6.3"
   }
 }