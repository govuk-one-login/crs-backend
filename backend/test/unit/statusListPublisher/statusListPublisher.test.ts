process.env.KMS_SIGNING_KEY_ARN =
  "arn:aws:kms:eu-west-2:123456789012:key/12345678-1234-1234-1234-123456789012";

import { handler } from "../../../src/functions/statusListPublisherHandler";
<<<<<<< HEAD
import { describe, test, expect } from "@jest/globals";
import {buildLambdaContext} from "../../utils/mockContext";
import {logger} from "../../../src/common/logging/logger";
import {LogMessage} from "../../../src/common/logging/LogMessages";

describe("Testing Status List Publisher Lambda", () => {
  const mockContext = buildLambdaContext();
  let loggerInfoSpy: jest.SpyInstance;

  beforeEach(() => {
    jest.clearAllMocks();
    loggerInfoSpy = jest.spyOn(logger, "info");
  });

  describe("On every invocation", () => {
    it("logs STARTED message and COMPLETED message", async () => {
      handler(mockContext);
      expect(loggerInfoSpy).toHaveBeenCalledWith(LogMessage.STATUS_LIST_PUBLISHER_LAMBDA_STARTED);
      expect(loggerInfoSpy).toHaveBeenCalledWith(LogMessage.STATUS_LIST_PUBLISHER_LAMBDA_COMPLETED);
    });
  });

  test("handler should return appropriate response", () => {

    expect(handler(mockContext)).toBeInstanceOf(Response);
    expect(handler(mockContext).status).toBe(501);
    expect(handler(mockContext).statusText).toBe("Not Implemented");

=======
import { logger } from "../../../src/common/logging/logger";
import {
  KMSClient,
  GetPublicKeyCommand,
  SignCommand,
  SignCommandInput,
} from "@aws-sdk/client-kms";
import { mockClient } from "aws-sdk-client-mock";
import { buildLambdaContext } from "../../utils/mockContext";
import { buildRequest } from "../../utils/mockRequest";
import {
  Context,
  APIGatewayProxyEvent,
  APIGatewayProxyResult,
} from "aws-lambda";
import { LogMessage } from "../../../src/common/logging/LogMessages";
import { generateKeyPair, exportSPKI, exportPKCS8, KeyLike } from "jose";
import crypto from "crypto";

const FIXED_DATE = "2085-06-18T10:00:00.000Z";
const EXPECTED_ERROR_RESPONSE = {
  error: "INTERNAL_SERVER_ERROR",
  error_description: "Failed to generate status list",
};

// Mock logger
jest.mock("../../../src/common/logging/logger", () => ({
  logger: {
    resetKeys: jest.fn(),
    addContext: jest.fn(),
    appendKeys: jest.fn(),
    info: jest.fn(),
    error: jest.fn(),
    debug: jest.fn(),
    warn: jest.fn(),
  },
}));

// Mock internalServerErrorResponse
jest.mock("../../../src/common/responses", () => ({
  internalServerErrorResponse: jest.fn((message: string) => ({
    statusCode: 500,
    headers: { "Content-Type": "application/json" },
    body: JSON.stringify({
      error: "INTERNAL_SERVER_ERROR",
      error_description: message,
    }),
  })),
}));

const mockKMSClient = mockClient(KMSClient);

// Helper functions
function pemSpkiToDerUint8Array(pemKey: string): Uint8Array {
  const base64Key = pemKey
    .replace("-----BEGIN PUBLIC KEY-----", "")
    .replace("-----END PUBLIC KEY-----", "")
    .replace(/\s/g, "");
  return new Uint8Array(Buffer.from(base64Key, "base64"));
}

function createMalformedDerSignature(): Buffer {
  // Malformed DER: missing 0x02 marker for S
  return Buffer.from([
    0x30,
    0x44,
    0x02,
    0x20,
    ...Buffer.alloc(32, 0x01),
    0x03,
    0x20, // Should be 0x02
    ...Buffer.alloc(32, 0x02),
  ]);
}

function createDerSignatureWithLeadingZeros(): Buffer {
  const r = Buffer.concat([Buffer.from([0x00]), Buffer.alloc(32, 0x01)]);
  const s = Buffer.concat([Buffer.from([0x00]), Buffer.alloc(32, 0x02)]);
  return Buffer.concat([
    Buffer.from([0x30, 0x46, 0x02, 0x21]),
    r,
    Buffer.from([0x02, 0x21]),
    s,
  ]);
}

describe("Status List Publisher Handler", () => {
  let context: Context;
  let event: APIGatewayProxyEvent;
  let keyPair: { publicKey: KeyLike; privateKey: KeyLike };
  let validKmsPublicKeyDer: Uint8Array;
  let originalDateNow: () => number;

  const setupMockDate = (dateString: string = FIXED_DATE) => {
    Date.now = jest.fn(() => new Date(dateString).valueOf());
  };

  const setupValidKmsResponse = () => {
    mockKMSClient.on(GetPublicKeyCommand).resolves({
      PublicKey: validKmsPublicKeyDer,
      KeyUsage: "SIGN_VERIFY",
      KeySpec: "ECC_NIST_P256",
    });
  };

  const setupKmsSignWithKey = async (privateKey: KeyLike) => {
    const pkcs8Pem = await exportPKCS8(privateKey);
    mockKMSClient.on(SignCommand).callsFake(async (input: SignCommandInput) => {
      if (!input.Message)
        throw new Error("SignCommand mock called without Message");

      const messageToSign = Buffer.from(input.Message);
      const signer = crypto.createSign("SHA256");
      signer.update(messageToSign);
      const derSignatureBuffer = signer.sign({
        key: pkcs8Pem,
        dsaEncoding: "der",
        format: "pem",
      });

      return {
        Signature: new Uint8Array(derSignatureBuffer),
        SigningAlgorithm: input.SigningAlgorithm || "ECDSA_SHA_256",
        KeyId: input.KeyId || process.env.KMS_SIGNING_KEY_ARN,
      };
    });
  };

  const expectSuccessfulResponse = (result: APIGatewayProxyResult) => {
    expect(result.statusCode).toBe(200);
    expect(result.headers?.["Content-Type"]).toBe("application/jwt");
    expect(typeof result.body).toBe("string");
    expect(result.body.split(".")).toHaveLength(3);
  };

  const expectErrorResponse = (
    result: APIGatewayProxyResult,
    expectedResponse = EXPECTED_ERROR_RESPONSE,
  ) => {
    expect(result.statusCode).toBe(500);
    expect(JSON.parse(result.body)).toEqual(expectedResponse);
  };

  beforeEach(async () => {
    jest.clearAllMocks();
    mockKMSClient.reset();
    context = buildLambdaContext();
    event = buildRequest();
    originalDateNow = Date.now;
    keyPair = await generateKeyPair("ES256");
    const spkiPem = await exportSPKI(keyPair.publicKey);
    validKmsPublicKeyDer = pemSpkiToDerUint8Array(spkiPem);
  });

  afterEach(() => {
    Date.now = originalDateNow;
  });

  describe("On every invocation", () => {
    beforeEach(async () => {
      setupMockDate();
      setupValidKmsResponse();
      await setupKmsSignWithKey(keyPair.privateKey);
    });

    it("logs STARTED message", async () => {
      const result = await handler(event, context);
      expect(logger.info).toHaveBeenCalledWith(
        LogMessage.STATUS_LIST_PUBLISHER_LAMBDA_CALLED,
      );
    });

    it("clears pre-existing log attributes", async () => {
      await handler(event, context);
      expect(logger.resetKeys).toHaveBeenCalledTimes(1);
      expect(logger.addContext).toHaveBeenCalledWith(context);
      expect(logger.appendKeys).toHaveBeenCalledWith({
        functionVersion: context.functionVersion,
      });
    });
  });

  describe("Golden Path", () => {
    beforeEach(async () => {
      setupMockDate();
      setupValidKmsResponse();
      await setupKmsSignWithKey(keyPair.privateKey);
    });

    it("returns 200 and valid JWT with proper headers", async () => {
      const result = await handler(event, context);
      expectSuccessfulResponse(result);
    });

    it("successfully retrieves KMS public key and signs JWT", async () => {
      await handler(event, context);

      expect(mockKMSClient.commandCalls(GetPublicKeyCommand)).toHaveLength(1);
      expect(mockKMSClient.commandCalls(SignCommand)).toHaveLength(1);
      expect(logger.info).toHaveBeenCalledWith(
        "Successfully retrieved KMS public key",
      );
      expect(logger.info).toHaveBeenCalledWith(
        "Successfully signed JWT with KMS",
      );
      expect(logger.info).toHaveBeenCalledWith(
        "Successfully verified JWT signature",
      );
    });

    it.each([
      { description: "empty body", body: "" },
      { description: "null body", body: null },
      { description: "no body", body: undefined },
    ])("handles request with $description", async ({ body }) => {
      const mockEvent = buildRequest({ body });
      const response = await handler(mockEvent, context);
      expectSuccessfulResponse(response);
    });
  });

  describe("KMS Error Scenarios", () => {
    const testCases = [
      {
        description: "KMS GetPublicKey fails",
        setup: () =>
          mockKMSClient
            .on(GetPublicKeyCommand)
            .rejects(new Error("KMS GetPublicKey access denied")),
      },
      {
        description: "KMS returns no public key",
        setup: () =>
          mockKMSClient.on(GetPublicKeyCommand).resolves({
            PublicKey: undefined,
            KeyUsage: "SIGN_VERIFY",
            KeySpec: "ECC_NIST_P256",
          }),
      },
      {
        description: "KMS Sign operation fails",
        setup: () => {
          setupValidKmsResponse();
          mockKMSClient
            .on(SignCommand)
            .rejects(new Error("KMS Sign operation failed"));
        },
      },
      {
        description: "KMS Sign returns no signature",
        setup: () => {
          setupValidKmsResponse();
          mockKMSClient.on(SignCommand).resolves({
            Signature: undefined,
            SigningAlgorithm: "ECDSA_SHA_256",
            KeyId: process.env.KMS_SIGNING_KEY_ARN,
          });
        },
      },
    ];

    test.each(testCases)("returns 500 when $description", async ({ setup }) => {
      setup();
      const result = await handler(event, context);
      expectErrorResponse(result);
      expect(logger.error).toHaveBeenCalledWith(
        "Error in status list publisher:",
        expect.any(Error),
      );
    });
  });

  describe("JWT Verification Error Scenarios", () => {
    it("returns 500 when JWT verification fails with bad signature", async () => {
      const { publicKey: goodPublicKey } = await generateKeyPair("ES256");
      const { privateKey: badPrivateKey } = await generateKeyPair("ES256");
      const spkiPem = await exportSPKI(goodPublicKey);
      const spkiGoodPublicKeyDer = pemSpkiToDerUint8Array(spkiPem);

      mockKMSClient.on(GetPublicKeyCommand).resolves({
        PublicKey: spkiGoodPublicKeyDer,
        KeyUsage: "SIGN_VERIFY",
        KeySpec: "ECC_NIST_P256",
      });

      setupMockDate();
      await setupKmsSignWithKey(badPrivateKey);

      const result = await handler(event, context);
      expectErrorResponse(result);
      expect(logger.error).toHaveBeenCalledWith(
        "Error in status list publisher:",
        expect.objectContaining({
          message: expect.stringContaining("JWT verification failed"),
        }),
      );
    });
  });

  describe("DER signature edge cases", () => {
    const derTestCases = [
      {
        description: "DER signature is malformed",
        createSignature: createMalformedDerSignature,
      },
      {
        description: "DER signature with leading zeros in R and S",
        createSignature: createDerSignatureWithLeadingZeros,
      },
    ];

    test.each(derTestCases)(
      "returns 500 when $description",
      async ({ createSignature }) => {
        setupValidKmsResponse();
        mockKMSClient.on(SignCommand).resolves({
          Signature: new Uint8Array(createSignature()),
          SigningAlgorithm: "ECDSA_SHA_256",
          KeyId: process.env.KMS_SIGNING_KEY_ARN,
        });

        const result = await handler(event, context);
        expectErrorResponse(result);
      },
    );
  });

  describe("Environment Variable Error Scenarios", () => {
    const originalEnvKmsArn = process.env.KMS_SIGNING_KEY_ARN;

    afterEach(() => {
      process.env.KMS_SIGNING_KEY_ARN = originalEnvKmsArn;
    });

    it("returns 500 when KMS_SIGNING_KEY_ARN is empty", async () => {
      process.env.KMS_SIGNING_KEY_ARN = "";
      mockKMSClient
        .on(GetPublicKeyCommand)
        .rejects(new Error("Invalid KeyId or ARN"));

      const result = await handler(event, context);
      expectErrorResponse(result);
    });
  });

  describe("JOSE Library Error Scenarios", () => {
    it("returns 500 when importSPKI fails with malformed public key", async () => {
      mockKMSClient.on(GetPublicKeyCommand).resolves({
        PublicKey: new Uint8Array([0x00, 0x01, 0x02, 0x03]),
        KeyUsage: "SIGN_VERIFY",
        KeySpec: "ECC_NIST_P256",
      });

      const result = await handler(event, context);
      expectErrorResponse(result);
      expect(logger.error).toHaveBeenCalledWith(
        "Error in status list publisher:",
        expect.objectContaining({
          message: expect.stringContaining("Failed to read asymmetric key"),
        }),
      );
    });
>>>>>>> 9f5cce3b
  });
});<|MERGE_RESOLUTION|>--- conflicted
+++ resolved
@@ -1,8 +1,4 @@
-process.env.KMS_SIGNING_KEY_ARN =
-  "arn:aws:kms:eu-west-2:123456789012:key/12345678-1234-1234-1234-123456789012";
-
 import { handler } from "../../../src/functions/statusListPublisherHandler";
-<<<<<<< HEAD
 import { describe, test, expect } from "@jest/globals";
 import {buildLambdaContext} from "../../utils/mockContext";
 import {logger} from "../../../src/common/logging/logger";
@@ -31,369 +27,5 @@
     expect(handler(mockContext).status).toBe(501);
     expect(handler(mockContext).statusText).toBe("Not Implemented");
 
-=======
-import { logger } from "../../../src/common/logging/logger";
-import {
-  KMSClient,
-  GetPublicKeyCommand,
-  SignCommand,
-  SignCommandInput,
-} from "@aws-sdk/client-kms";
-import { mockClient } from "aws-sdk-client-mock";
-import { buildLambdaContext } from "../../utils/mockContext";
-import { buildRequest } from "../../utils/mockRequest";
-import {
-  Context,
-  APIGatewayProxyEvent,
-  APIGatewayProxyResult,
-} from "aws-lambda";
-import { LogMessage } from "../../../src/common/logging/LogMessages";
-import { generateKeyPair, exportSPKI, exportPKCS8, KeyLike } from "jose";
-import crypto from "crypto";
-
-const FIXED_DATE = "2085-06-18T10:00:00.000Z";
-const EXPECTED_ERROR_RESPONSE = {
-  error: "INTERNAL_SERVER_ERROR",
-  error_description: "Failed to generate status list",
-};
-
-// Mock logger
-jest.mock("../../../src/common/logging/logger", () => ({
-  logger: {
-    resetKeys: jest.fn(),
-    addContext: jest.fn(),
-    appendKeys: jest.fn(),
-    info: jest.fn(),
-    error: jest.fn(),
-    debug: jest.fn(),
-    warn: jest.fn(),
-  },
-}));
-
-// Mock internalServerErrorResponse
-jest.mock("../../../src/common/responses", () => ({
-  internalServerErrorResponse: jest.fn((message: string) => ({
-    statusCode: 500,
-    headers: { "Content-Type": "application/json" },
-    body: JSON.stringify({
-      error: "INTERNAL_SERVER_ERROR",
-      error_description: message,
-    }),
-  })),
-}));
-
-const mockKMSClient = mockClient(KMSClient);
-
-// Helper functions
-function pemSpkiToDerUint8Array(pemKey: string): Uint8Array {
-  const base64Key = pemKey
-    .replace("-----BEGIN PUBLIC KEY-----", "")
-    .replace("-----END PUBLIC KEY-----", "")
-    .replace(/\s/g, "");
-  return new Uint8Array(Buffer.from(base64Key, "base64"));
-}
-
-function createMalformedDerSignature(): Buffer {
-  // Malformed DER: missing 0x02 marker for S
-  return Buffer.from([
-    0x30,
-    0x44,
-    0x02,
-    0x20,
-    ...Buffer.alloc(32, 0x01),
-    0x03,
-    0x20, // Should be 0x02
-    ...Buffer.alloc(32, 0x02),
-  ]);
-}
-
-function createDerSignatureWithLeadingZeros(): Buffer {
-  const r = Buffer.concat([Buffer.from([0x00]), Buffer.alloc(32, 0x01)]);
-  const s = Buffer.concat([Buffer.from([0x00]), Buffer.alloc(32, 0x02)]);
-  return Buffer.concat([
-    Buffer.from([0x30, 0x46, 0x02, 0x21]),
-    r,
-    Buffer.from([0x02, 0x21]),
-    s,
-  ]);
-}
-
-describe("Status List Publisher Handler", () => {
-  let context: Context;
-  let event: APIGatewayProxyEvent;
-  let keyPair: { publicKey: KeyLike; privateKey: KeyLike };
-  let validKmsPublicKeyDer: Uint8Array;
-  let originalDateNow: () => number;
-
-  const setupMockDate = (dateString: string = FIXED_DATE) => {
-    Date.now = jest.fn(() => new Date(dateString).valueOf());
-  };
-
-  const setupValidKmsResponse = () => {
-    mockKMSClient.on(GetPublicKeyCommand).resolves({
-      PublicKey: validKmsPublicKeyDer,
-      KeyUsage: "SIGN_VERIFY",
-      KeySpec: "ECC_NIST_P256",
-    });
-  };
-
-  const setupKmsSignWithKey = async (privateKey: KeyLike) => {
-    const pkcs8Pem = await exportPKCS8(privateKey);
-    mockKMSClient.on(SignCommand).callsFake(async (input: SignCommandInput) => {
-      if (!input.Message)
-        throw new Error("SignCommand mock called without Message");
-
-      const messageToSign = Buffer.from(input.Message);
-      const signer = crypto.createSign("SHA256");
-      signer.update(messageToSign);
-      const derSignatureBuffer = signer.sign({
-        key: pkcs8Pem,
-        dsaEncoding: "der",
-        format: "pem",
-      });
-
-      return {
-        Signature: new Uint8Array(derSignatureBuffer),
-        SigningAlgorithm: input.SigningAlgorithm || "ECDSA_SHA_256",
-        KeyId: input.KeyId || process.env.KMS_SIGNING_KEY_ARN,
-      };
-    });
-  };
-
-  const expectSuccessfulResponse = (result: APIGatewayProxyResult) => {
-    expect(result.statusCode).toBe(200);
-    expect(result.headers?.["Content-Type"]).toBe("application/jwt");
-    expect(typeof result.body).toBe("string");
-    expect(result.body.split(".")).toHaveLength(3);
-  };
-
-  const expectErrorResponse = (
-    result: APIGatewayProxyResult,
-    expectedResponse = EXPECTED_ERROR_RESPONSE,
-  ) => {
-    expect(result.statusCode).toBe(500);
-    expect(JSON.parse(result.body)).toEqual(expectedResponse);
-  };
-
-  beforeEach(async () => {
-    jest.clearAllMocks();
-    mockKMSClient.reset();
-    context = buildLambdaContext();
-    event = buildRequest();
-    originalDateNow = Date.now;
-    keyPair = await generateKeyPair("ES256");
-    const spkiPem = await exportSPKI(keyPair.publicKey);
-    validKmsPublicKeyDer = pemSpkiToDerUint8Array(spkiPem);
-  });
-
-  afterEach(() => {
-    Date.now = originalDateNow;
-  });
-
-  describe("On every invocation", () => {
-    beforeEach(async () => {
-      setupMockDate();
-      setupValidKmsResponse();
-      await setupKmsSignWithKey(keyPair.privateKey);
-    });
-
-    it("logs STARTED message", async () => {
-      const result = await handler(event, context);
-      expect(logger.info).toHaveBeenCalledWith(
-        LogMessage.STATUS_LIST_PUBLISHER_LAMBDA_CALLED,
-      );
-    });
-
-    it("clears pre-existing log attributes", async () => {
-      await handler(event, context);
-      expect(logger.resetKeys).toHaveBeenCalledTimes(1);
-      expect(logger.addContext).toHaveBeenCalledWith(context);
-      expect(logger.appendKeys).toHaveBeenCalledWith({
-        functionVersion: context.functionVersion,
-      });
-    });
-  });
-
-  describe("Golden Path", () => {
-    beforeEach(async () => {
-      setupMockDate();
-      setupValidKmsResponse();
-      await setupKmsSignWithKey(keyPair.privateKey);
-    });
-
-    it("returns 200 and valid JWT with proper headers", async () => {
-      const result = await handler(event, context);
-      expectSuccessfulResponse(result);
-    });
-
-    it("successfully retrieves KMS public key and signs JWT", async () => {
-      await handler(event, context);
-
-      expect(mockKMSClient.commandCalls(GetPublicKeyCommand)).toHaveLength(1);
-      expect(mockKMSClient.commandCalls(SignCommand)).toHaveLength(1);
-      expect(logger.info).toHaveBeenCalledWith(
-        "Successfully retrieved KMS public key",
-      );
-      expect(logger.info).toHaveBeenCalledWith(
-        "Successfully signed JWT with KMS",
-      );
-      expect(logger.info).toHaveBeenCalledWith(
-        "Successfully verified JWT signature",
-      );
-    });
-
-    it.each([
-      { description: "empty body", body: "" },
-      { description: "null body", body: null },
-      { description: "no body", body: undefined },
-    ])("handles request with $description", async ({ body }) => {
-      const mockEvent = buildRequest({ body });
-      const response = await handler(mockEvent, context);
-      expectSuccessfulResponse(response);
-    });
-  });
-
-  describe("KMS Error Scenarios", () => {
-    const testCases = [
-      {
-        description: "KMS GetPublicKey fails",
-        setup: () =>
-          mockKMSClient
-            .on(GetPublicKeyCommand)
-            .rejects(new Error("KMS GetPublicKey access denied")),
-      },
-      {
-        description: "KMS returns no public key",
-        setup: () =>
-          mockKMSClient.on(GetPublicKeyCommand).resolves({
-            PublicKey: undefined,
-            KeyUsage: "SIGN_VERIFY",
-            KeySpec: "ECC_NIST_P256",
-          }),
-      },
-      {
-        description: "KMS Sign operation fails",
-        setup: () => {
-          setupValidKmsResponse();
-          mockKMSClient
-            .on(SignCommand)
-            .rejects(new Error("KMS Sign operation failed"));
-        },
-      },
-      {
-        description: "KMS Sign returns no signature",
-        setup: () => {
-          setupValidKmsResponse();
-          mockKMSClient.on(SignCommand).resolves({
-            Signature: undefined,
-            SigningAlgorithm: "ECDSA_SHA_256",
-            KeyId: process.env.KMS_SIGNING_KEY_ARN,
-          });
-        },
-      },
-    ];
-
-    test.each(testCases)("returns 500 when $description", async ({ setup }) => {
-      setup();
-      const result = await handler(event, context);
-      expectErrorResponse(result);
-      expect(logger.error).toHaveBeenCalledWith(
-        "Error in status list publisher:",
-        expect.any(Error),
-      );
-    });
-  });
-
-  describe("JWT Verification Error Scenarios", () => {
-    it("returns 500 when JWT verification fails with bad signature", async () => {
-      const { publicKey: goodPublicKey } = await generateKeyPair("ES256");
-      const { privateKey: badPrivateKey } = await generateKeyPair("ES256");
-      const spkiPem = await exportSPKI(goodPublicKey);
-      const spkiGoodPublicKeyDer = pemSpkiToDerUint8Array(spkiPem);
-
-      mockKMSClient.on(GetPublicKeyCommand).resolves({
-        PublicKey: spkiGoodPublicKeyDer,
-        KeyUsage: "SIGN_VERIFY",
-        KeySpec: "ECC_NIST_P256",
-      });
-
-      setupMockDate();
-      await setupKmsSignWithKey(badPrivateKey);
-
-      const result = await handler(event, context);
-      expectErrorResponse(result);
-      expect(logger.error).toHaveBeenCalledWith(
-        "Error in status list publisher:",
-        expect.objectContaining({
-          message: expect.stringContaining("JWT verification failed"),
-        }),
-      );
-    });
-  });
-
-  describe("DER signature edge cases", () => {
-    const derTestCases = [
-      {
-        description: "DER signature is malformed",
-        createSignature: createMalformedDerSignature,
-      },
-      {
-        description: "DER signature with leading zeros in R and S",
-        createSignature: createDerSignatureWithLeadingZeros,
-      },
-    ];
-
-    test.each(derTestCases)(
-      "returns 500 when $description",
-      async ({ createSignature }) => {
-        setupValidKmsResponse();
-        mockKMSClient.on(SignCommand).resolves({
-          Signature: new Uint8Array(createSignature()),
-          SigningAlgorithm: "ECDSA_SHA_256",
-          KeyId: process.env.KMS_SIGNING_KEY_ARN,
-        });
-
-        const result = await handler(event, context);
-        expectErrorResponse(result);
-      },
-    );
-  });
-
-  describe("Environment Variable Error Scenarios", () => {
-    const originalEnvKmsArn = process.env.KMS_SIGNING_KEY_ARN;
-
-    afterEach(() => {
-      process.env.KMS_SIGNING_KEY_ARN = originalEnvKmsArn;
-    });
-
-    it("returns 500 when KMS_SIGNING_KEY_ARN is empty", async () => {
-      process.env.KMS_SIGNING_KEY_ARN = "";
-      mockKMSClient
-        .on(GetPublicKeyCommand)
-        .rejects(new Error("Invalid KeyId or ARN"));
-
-      const result = await handler(event, context);
-      expectErrorResponse(result);
-    });
-  });
-
-  describe("JOSE Library Error Scenarios", () => {
-    it("returns 500 when importSPKI fails with malformed public key", async () => {
-      mockKMSClient.on(GetPublicKeyCommand).resolves({
-        PublicKey: new Uint8Array([0x00, 0x01, 0x02, 0x03]),
-        KeyUsage: "SIGN_VERIFY",
-        KeySpec: "ECC_NIST_P256",
-      });
-
-      const result = await handler(event, context);
-      expectErrorResponse(result);
-      expect(logger.error).toHaveBeenCalledWith(
-        "Error in status list publisher:",
-        expect.objectContaining({
-          message: expect.stringContaining("Failed to read asymmetric key"),
-        }),
-      );
-    });
->>>>>>> 9f5cce3b
   });
 });